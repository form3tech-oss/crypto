// Copyright 2011 The Go Authors. All rights reserved.
// Use of this source code is governed by a BSD-style
// license that can be found in the LICENSE file.

package packet

import (
	"bytes"
<<<<<<< HEAD
	"crypto"
	"crypto/rsa"
=======
>>>>>>> 6f532479
	"encoding/hex"
	"fmt"
	"io"
	"math/big"
	"testing"

	"golang.org/x/crypto/rsa"
)

func bigFromBase10(s string) *big.Int {
	b, ok := new(big.Int).SetString(s, 10)
	if !ok {
		panic("bigFromBase10 failed")
	}
	return b
}

var encryptedKeyPub = rsa.PublicKey{
	E: 65537,
	N: bigFromBase10("115804063926007623305902631768113868327816898845124614648849934718568541074358183759250136204762053879858102352159854352727097033322663029387610959884180306668628526686121021235757016368038585212410610742029286439607686208110250133174279811431933746643015923132833417396844716207301518956640020862630546868823"),
}

var encryptedKeyRSAPriv = &rsa.PrivateKey{
	PublicKey: encryptedKeyPub,
	D:         bigFromBase10("32355588668219869544751561565313228297765464314098552250409557267371233892496951383426602439009993875125222579159850054973310859166139474359774543943714622292329487391199285040721944491839695981199720170366763547754915493640685849961780092241140181198779299712578774460837139360803883139311171713302987058393"),
}

var encryptedKeyPriv = &PrivateKey{
	PublicKey: PublicKey{
		PubKeyAlgo: PubKeyAlgoRSA,
		KeyId: 0x2a67d68660df41c7,
	},
	PrivateKey: encryptedKeyRSAPriv,
}

func TestDecryptingEncryptedKey(t *testing.T) {
	for i, encryptedKeyHex := range []string{
		"c18c032a67d68660df41c70104005789d0de26b6a50c985a02a13131ca829c413a35d0e6fa8d6842599252162808ac7439c72151c8c6183e76923fe3299301414d0c25a2f06a2257db3839e7df0ec964773f6e4c4ac7ff3b48c444237166dd46ba8ff443a5410dc670cb486672fdbe7c9dfafb75b4fea83af3a204fe2a7dfa86bd20122b4f3d2646cbeecb8f7be8",
		// MPI can be shorter than the length of the key.
		"c18b032a67d68660df41c70103f8e520c52ae9807183c669ce26e772e482dc5d8cf60e6f59316e145be14d2e5221ee69550db1d5618a8cb002a719f1f0b9345bde21536d410ec90ba86cac37748dec7933eb7f9873873b2d61d3321d1cd44535014f6df58f7bc0c7afb5edc38e1a974428997d2f747f9a173bea9ca53079b409517d332df62d805564cffc9be6",
	} {
		const expectedKeyHex = "d930363f7e0308c333b9618617ea728963d8df993665ae7be1092d4926fd864b"

		p, err := Read(readerFromHex(encryptedKeyHex))
		if err != nil {
			t.Errorf("#%d: error from Read: %s", i, err)
			return
		}
		ek, ok := p.(*EncryptedKey)
		if !ok {
			t.Errorf("#%d: didn't parse an EncryptedKey, got %#v", i, p)
			return
		}

		if ek.KeyId != 0x2a67d68660df41c7 || ek.Algo != PubKeyAlgoRSA {
			t.Errorf("#%d: unexpected EncryptedKey contents: %#v", i, ek)
			return
		}

		err = ek.Decrypt(encryptedKeyPriv, nil)
		if err != nil {
			t.Errorf("#%d: error from Decrypt: %s", i, err)
			return
		}

		if ek.CipherFunc != CipherAES256 {
			t.Errorf("#%d: unexpected EncryptedKey contents: %#v", i, ek)
			return
		}

		keyHex := fmt.Sprintf("%x", ek.Key)
		if keyHex != expectedKeyHex {
			t.Errorf("#%d: bad key, got %s want %s", i, keyHex, expectedKeyHex)
		}
	}
}

type rsaDecrypter struct {
	rsaPrivateKey *rsa.PrivateKey
	decryptCount  int
}

func (r *rsaDecrypter) Public() crypto.PublicKey {
	return &r.rsaPrivateKey.PublicKey
}

func (r *rsaDecrypter) Decrypt(rand io.Reader, msg []byte, opts crypto.DecrypterOpts) (plaintext []byte, err error) {
	r.decryptCount++
	return r.rsaPrivateKey.Decrypt(rand, msg, opts)
}

func TestRSADecrypter(t *testing.T) {
	const encryptedKeyHex = "c18c032a67d68660df41c70104005789d0de26b6a50c985a02a13131ca829c413a35d0e6fa8d6842599252162808ac7439c72151c8c6183e76923fe3299301414d0c25a2f06a2257db3839e7df0ec964773f6e4c4ac7ff3b48c444237166dd46ba8ff443a5410dc670cb486672fdbe7c9dfafb75b4fea83af3a204fe2a7dfa86bd20122b4f3d2646cbeecb8f7be8"

	const expectedKeyHex = "d930363f7e0308c333b9618617ea728963d8df993665ae7be1092d4926fd864b"

	p, err := Read(readerFromHex(encryptedKeyHex))
	if err != nil {
		t.Errorf("error from Read: %s", err)
		return
	}
	ek, ok := p.(*EncryptedKey)
	if !ok {
		t.Errorf("didn't parse an EncryptedKey, got %#v", p)
		return
	}

	if ek.KeyId != 0x2a67d68660df41c7 || ek.Algo != PubKeyAlgoRSA {
		t.Errorf("unexpected EncryptedKey contents: %#v", ek)
		return
	}

	customDecrypter := &rsaDecrypter{
		rsaPrivateKey: encryptedKeyRSAPriv,
	}

	customKeyPriv := &PrivateKey{
		PublicKey: PublicKey{
			PubKeyAlgo: PubKeyAlgoRSA,
		},
		PrivateKey: customDecrypter,
	}

	err = ek.Decrypt(customKeyPriv, nil)
	if err != nil {
		t.Errorf("error from Decrypt: %s", err)
		return
	}

	if ek.CipherFunc != CipherAES256 {
		t.Errorf("unexpected EncryptedKey contents: %#v", ek)
		return
	}

	keyHex := fmt.Sprintf("%x", ek.Key)
	if keyHex != expectedKeyHex {
		t.Errorf("bad key, got %s want %s", keyHex, expectedKeyHex)
	}

	if customDecrypter.decryptCount != 1 {
		t.Errorf("Expected customDecrypter.Decrypt() to be called 1 time, but was called %d times", customDecrypter.decryptCount)
	}
}

func TestEncryptingEncryptedKey(t *testing.T) {
	key := []byte{1, 2, 3, 4}
	const expectedKeyHex = "01020304"
	const keyId = 0x2a67d68660df41c7

	pub := &PublicKey{
		PublicKey:  &encryptedKeyPub,
		KeyId:      keyId,
		PubKeyAlgo: PubKeyAlgoRSA,
	}

	buf := new(bytes.Buffer)
	err := SerializeEncryptedKey(buf, pub, CipherAES128, key, nil)
	if err != nil {
		t.Errorf("error writing encrypted key packet: %s", err)
	}

	p, err := Read(buf)
	if err != nil {
		t.Errorf("error from Read: %s", err)
		return
	}
	ek, ok := p.(*EncryptedKey)
	if !ok {
		t.Errorf("didn't parse an EncryptedKey, got %#v", p)
		return
	}

	if ek.KeyId != keyId || ek.Algo != PubKeyAlgoRSA {
		t.Errorf("unexpected EncryptedKey contents: %#v", ek)
		return
	}

	err = ek.Decrypt(encryptedKeyPriv, nil)
	if err != nil {
		t.Errorf("error from Decrypt: %s", err)
		return
	}

	if ek.CipherFunc != CipherAES128 {
		t.Errorf("unexpected EncryptedKey contents: %#v", ek)
		return
	}

	keyHex := fmt.Sprintf("%x", ek.Key)
	if keyHex != expectedKeyHex {
		t.Errorf("bad key, got %s want %s", keyHex, expectedKeyHex)
	}
}

func TestSerializingEncryptedKey(t *testing.T) {
	const encryptedKeyHex = "c18c032a67d68660df41c70104005789d0de26b6a50c985a02a13131ca829c413a35d0e6fa8d6842599252162808ac7439c72151c8c6183e76923fe3299301414d0c25a2f06a2257db3839e7df0ec964773f6e4c4ac7ff3b48c444237166dd46ba8ff443a5410dc670cb486672fdbe7c9dfafb75b4fea83af3a204fe2a7dfa86bd20122b4f3d2646cbeecb8f7be8"

	p, err := Read(readerFromHex(encryptedKeyHex))
	if err != nil {
		t.Fatalf("error from Read: %s", err)
	}
	ek, ok := p.(*EncryptedKey)
	if !ok {
		t.Fatalf("didn't parse an EncryptedKey, got %#v", p)
	}

	var buf bytes.Buffer
	ek.Serialize(&buf)

	if bufHex := hex.EncodeToString(buf.Bytes()); bufHex != encryptedKeyHex {
		t.Fatalf("serialization of encrypted key differed from original. Original was %s, but reserialized as %s", encryptedKeyHex, bufHex)
	}
}<|MERGE_RESOLUTION|>--- conflicted
+++ resolved
@@ -6,18 +6,13 @@
 
 import (
 	"bytes"
-<<<<<<< HEAD
 	"crypto"
 	"crypto/rsa"
-=======
->>>>>>> 6f532479
 	"encoding/hex"
 	"fmt"
 	"io"
 	"math/big"
 	"testing"
-
-	"golang.org/x/crypto/rsa"
 )
 
 func bigFromBase10(s string) *big.Int {
@@ -41,7 +36,6 @@
 var encryptedKeyPriv = &PrivateKey{
 	PublicKey: PublicKey{
 		PubKeyAlgo: PubKeyAlgoRSA,
-		KeyId: 0x2a67d68660df41c7,
 	},
 	PrivateKey: encryptedKeyRSAPriv,
 }
@@ -158,12 +152,12 @@
 func TestEncryptingEncryptedKey(t *testing.T) {
 	key := []byte{1, 2, 3, 4}
 	const expectedKeyHex = "01020304"
-	const keyId = 0x2a67d68660df41c7
+	const keyId = 42
 
 	pub := &PublicKey{
 		PublicKey:  &encryptedKeyPub,
 		KeyId:      keyId,
-		PubKeyAlgo: PubKeyAlgoRSA,
+		PubKeyAlgo: PubKeyAlgoRSAEncryptOnly,
 	}
 
 	buf := new(bytes.Buffer)
@@ -183,7 +177,7 @@
 		return
 	}
 
-	if ek.KeyId != keyId || ek.Algo != PubKeyAlgoRSA {
+	if ek.KeyId != keyId || ek.Algo != PubKeyAlgoRSAEncryptOnly {
 		t.Errorf("unexpected EncryptedKey contents: %#v", ek)
 		return
 	}
