// Copyright 2011 The Go Authors. All rights reserved.
// Use of this source code is governed by a BSD-style
// license that can be found in the LICENSE file.

package packet

import (
	"bytes"
<<<<<<< HEAD
	"crypto"
	"crypto/rsa"
=======
>>>>>>> 6f532479
	"encoding/hex"
	"fmt"
	"io"
	"math/big"
	"testing"

	"golang.org/x/crypto/rsa"
)

func bigFromBase10(s string) *big.Int {
	b, ok := new(big.Int).SetString(s, 10)
	if !ok {
		panic("bigFromBase10 failed")
	}
	return b
}

var encryptedKeyPub = rsa.PublicKey{
	E: 65537,
	N: bigFromBase10("115804063926007623305902631768113868327816898845124614648849934718568541074358183759250136204762053879858102352159854352727097033322663029387610959884180306668628526686121021235757016368038585212410610742029286439607686208110250133174279811431933746643015923132833417396844716207301518956640020862630546868823"),
}

var encryptedKeyRSAPriv = &rsa.PrivateKey{
	PublicKey: encryptedKeyPub,
	D:         bigFromBase10("32355588668219869544751561565313228297765464314098552250409557267371233892496951383426602439009993875125222579159850054973310859166139474359774543943714622292329487391199285040721944491839695981199720170366763547754915493640685849961780092241140181198779299712578774460837139360803883139311171713302987058393"),
}

var encryptedKeyPriv = &PrivateKey{
	PublicKey: PublicKey{
		PubKeyAlgo: PubKeyAlgoRSA,
		KeyId: 0x2a67d68660df41c7,
	},
	PrivateKey: encryptedKeyRSAPriv,
}

func TestDecryptingEncryptedKey(t *testing.T) {
	for i, encryptedKeyHex := range []string{
		"c18c032a67d68660df41c70104005789d0de26b6a50c985a02a13131ca829c413a35d0e6fa8d6842599252162808ac7439c72151c8c6183e76923fe3299301414d0c25a2f06a2257db3839e7df0ec964773f6e4c4ac7ff3b48c444237166dd46ba8ff443a5410dc670cb486672fdbe7c9dfafb75b4fea83af3a204fe2a7dfa86bd20122b4f3d2646cbeecb8f7be8",
		// MPI can be shorter than the length of the key.
		"c18b032a67d68660df41c70103f8e520c52ae9807183c669ce26e772e482dc5d8cf60e6f59316e145be14d2e5221ee69550db1d5618a8cb002a719f1f0b9345bde21536d410ec90ba86cac37748dec7933eb7f9873873b2d61d3321d1cd44535014f6df58f7bc0c7afb5edc38e1a974428997d2f747f9a173bea9ca53079b409517d332df62d805564cffc9be6",
	} {
		const expectedKeyHex = "d930363f7e0308c333b9618617ea728963d8df993665ae7be1092d4926fd864b"

		p, err := Read(readerFromHex(encryptedKeyHex))
		if err != nil {
			t.Errorf("#%d: error from Read: %s", i, err)
			return
		}
		ek, ok := p.(*EncryptedKey)
		if !ok {
			t.Errorf("#%d: didn't parse an EncryptedKey, got %#v", i, p)
			return
		}

		if ek.KeyId != 0x2a67d68660df41c7 || ek.Algo != PubKeyAlgoRSA {
			t.Errorf("#%d: unexpected EncryptedKey contents: %#v", i, ek)
			return
		}

		err = ek.Decrypt(encryptedKeyPriv, nil)
		if err != nil {
			t.Errorf("#%d: error from Decrypt: %s", i, err)
			return
		}

		if ek.CipherFunc != CipherAES256 {
			t.Errorf("#%d: unexpected EncryptedKey contents: %#v", i, ek)
			return
		}

		keyHex := fmt.Sprintf("%x", ek.Key)
		if keyHex != expectedKeyHex {
			t.Errorf("#%d: bad key, got %s want %s", i, keyHex, expectedKeyHex)
		}
	}
}

type rsaDecrypter struct {
	rsaPrivateKey *rsa.PrivateKey
	decryptCount  int
}

func (r *rsaDecrypter) Public() crypto.PublicKey {
	return &r.rsaPrivateKey.PublicKey
}

func (r *rsaDecrypter) Decrypt(rand io.Reader, msg []byte, opts crypto.DecrypterOpts) (plaintext []byte, err error) {
	r.decryptCount++
	return r.rsaPrivateKey.Decrypt(rand, msg, opts)
}

func TestRSADecrypter(t *testing.T) {
	const encryptedKeyHex = "c18c032a67d68660df41c70104005789d0de26b6a50c985a02a13131ca829c413a35d0e6fa8d6842599252162808ac7439c72151c8c6183e76923fe3299301414d0c25a2f06a2257db3839e7df0ec964773f6e4c4ac7ff3b48c444237166dd46ba8ff443a5410dc670cb486672fdbe7c9dfafb75b4fea83af3a204fe2a7dfa86bd20122b4f3d2646cbeecb8f7be8"

	const expectedKeyHex = "d930363f7e0308c333b9618617ea728963d8df993665ae7be1092d4926fd864b"

	p, err := Read(readerFromHex(encryptedKeyHex))
	if err != nil {
		t.Errorf("error from Read: %s", err)
		return
	}
	ek, ok := p.(*EncryptedKey)
	if !ok {
		t.Errorf("didn't parse an EncryptedKey, got %#v", p)
		return
	}

	if ek.KeyId != 0x2a67d68660df41c7 || ek.Algo != PubKeyAlgoRSA {
		t.Errorf("unexpected EncryptedKey contents: %#v", ek)
		return
	}

	customDecrypter := &rsaDecrypter{
		rsaPrivateKey: encryptedKeyRSAPriv,
	}

	customKeyPriv := &PrivateKey{
		PublicKey: PublicKey{
			PubKeyAlgo: PubKeyAlgoRSA,
		},
		PrivateKey: customDecrypter,
	}

	err = ek.Decrypt(customKeyPriv, nil)
	if err != nil {
		t.Errorf("error from Decrypt: %s", err)
		return
	}

	if ek.CipherFunc != CipherAES256 {
		t.Errorf("unexpected EncryptedKey contents: %#v", ek)
		return
	}

	keyHex := fmt.Sprintf("%x", ek.Key)
	if keyHex != expectedKeyHex {
		t.Errorf("bad key, got %s want %s", keyHex, expectedKeyHex)
	}

	if customDecrypter.decryptCount != 1 {
		t.Errorf("Expected customDecrypter.Decrypt() to be called 1 time, but was called %d times", customDecrypter.decryptCount)
	}
}

func TestEncryptingEncryptedKey(t *testing.T) {
	key := []byte{1, 2, 3, 4}
	const expectedKeyHex = "01020304"
	const keyId = 0x2a67d68660df41c7

	pub := &PublicKey{
		PublicKey:  &encryptedKeyPub,
		KeyId:      keyId,
		PubKeyAlgo: PubKeyAlgoRSA,
	}

	buf := new(bytes.Buffer)
	err := SerializeEncryptedKey(buf, pub, CipherAES128, key, nil)
	if err != nil {
		t.Errorf("error writing encrypted key packet: %s", err)
	}

	p, err := Read(buf)
	if err != nil {
		t.Errorf("error from Read: %s", err)
		return
	}
	ek, ok := p.(*EncryptedKey)
	if !ok {
		t.Errorf("didn't parse an EncryptedKey, got %#v", p)
		return
	}

	if ek.KeyId != keyId || ek.Algo != PubKeyAlgoRSA {
		t.Errorf("unexpected EncryptedKey contents: %#v", ek)
		return
	}

	err = ek.Decrypt(encryptedKeyPriv, nil)
	if err != nil {
		t.Errorf("error from Decrypt: %s", err)
		return
	}

	if ek.CipherFunc != CipherAES128 {
		t.Errorf("unexpected EncryptedKey contents: %#v", ek)
		return
	}

	keyHex := fmt.Sprintf("%x", ek.Key)
	if keyHex != expectedKeyHex {
		t.Errorf("bad key, got %s want %s", keyHex, expectedKeyHex)
	}
}

func TestSerializingEncryptedKey(t *testing.T) {
	const encryptedKeyHex = "c18c032a67d68660df41c70104005789d0de26b6a50c985a02a13131ca829c413a35d0e6fa8d6842599252162808ac7439c72151c8c6183e76923fe3299301414d0c25a2f06a2257db3839e7df0ec964773f6e4c4ac7ff3b48c444237166dd46ba8ff443a5410dc670cb486672fdbe7c9dfafb75b4fea83af3a204fe2a7dfa86bd20122b4f3d2646cbeecb8f7be8"

	p, err := Read(readerFromHex(encryptedKeyHex))
	if err != nil {
		t.Fatalf("error from Read: %s", err)
	}
	ek, ok := p.(*EncryptedKey)
	if !ok {
		t.Fatalf("didn't parse an EncryptedKey, got %#v", p)
	}

	var buf bytes.Buffer
	ek.Serialize(&buf)

	if bufHex := hex.EncodeToString(buf.Bytes()); bufHex != encryptedKeyHex {
		t.Fatalf("serialization of encrypted key differed from original. Original was %s, but reserialized as %s", encryptedKeyHex, bufHex)
	}
}<|MERGE_RESOLUTION|>--- conflicted
+++ resolved
@@ -6,11 +6,8 @@
 
 import (
 	"bytes"
-<<<<<<< HEAD
 	"crypto"
 	"crypto/rsa"
-=======
->>>>>>> 6f532479
 	"encoding/hex"
 	"fmt"
 	"io"
