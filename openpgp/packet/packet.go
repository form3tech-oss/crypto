// Copyright 2011 The Go Authors. All rights reserved.
// Use of this source code is governed by a BSD-style
// license that can be found in the LICENSE file.

// Package packet implements parsing and serialization of OpenPGP packets, as
// specified in RFC 4880.
package packet // import "golang.org/x/crypto/openpgp/packet"

import (
	"bytes"
	"bufio"
	"crypto/cipher"
<<<<<<< HEAD
	"crypto/des"
	"crypto/rsa"
	"io"
	"math/big"
	"math/bits"

	"golang.org/x/crypto/cast5"
=======
>>>>>>> 6f532479
	"golang.org/x/crypto/openpgp/errors"
	"golang.org/x/crypto/openpgp/internal/algorithm"
	"golang.org/x/crypto/rsa"
	"io"
)

// readFull is the same as io.ReadFull except that reading zero bytes returns
// ErrUnexpectedEOF rather than EOF.
func readFull(r io.Reader, buf []byte) (n int, err error) {
	n, err = io.ReadFull(r, buf)
	if err == io.EOF {
		err = io.ErrUnexpectedEOF
	}
	return
}

// readLength reads an OpenPGP length from r. See RFC 4880, section 4.2.2.
func readLength(r io.Reader) (length int64, isPartial bool, err error) {
	var buf [4]byte
	_, err = readFull(r, buf[:1])
	if err != nil {
		return
	}
	switch {
	case buf[0] < 192:
		length = int64(buf[0])
	case buf[0] < 224:
		length = int64(buf[0]-192) << 8
		_, err = readFull(r, buf[0:1])
		if err != nil {
			return
		}
		length += int64(buf[0]) + 192
	case buf[0] < 255:
		length = int64(1) << (buf[0] & 0x1f)
		isPartial = true
	default:
		_, err = readFull(r, buf[0:4])
		if err != nil {
			return
		}
		length = int64(buf[0])<<24 |
			int64(buf[1])<<16 |
			int64(buf[2])<<8 |
			int64(buf[3])
	}
	return
}

// partialLengthReader wraps an io.Reader and handles OpenPGP partial lengths.
// The continuation lengths are parsed and removed from the stream and EOF is
// returned at the end of the packet. See RFC 4880, section 4.2.2.4.
type partialLengthReader struct {
	r         io.Reader
	remaining int64
	isPartial bool
}

func (r *partialLengthReader) Read(p []byte) (n int, err error) {
	for r.remaining == 0 {
		if !r.isPartial {
			return 0, io.EOF
		}
		r.remaining, r.isPartial, err = readLength(r.r)
		if err != nil {
			return 0, err
		}
	}

	toRead := int64(len(p))
	if toRead > r.remaining {
		toRead = r.remaining
	}

	n, err = r.r.Read(p[:int(toRead)])
	r.remaining -= int64(n)
	if n < int(toRead) && err == io.EOF {
		err = io.ErrUnexpectedEOF
	}
	return
}

// partialLengthWriter writes a stream of data using OpenPGP partial lengths.
// See RFC 4880, section 4.2.2.4.
type partialLengthWriter struct {
	w          io.WriteCloser
	buf        bytes.Buffer
	lengthByte [1]byte
	sentFirst  bool
	buf        []byte
}

// RFC 4880 4.2.2.4: the first partial length MUST be at least 512 octets long.
const minFirstPartialWrite = 512

func (w *partialLengthWriter) Write(p []byte) (n int, err error) {
<<<<<<< HEAD
	off := 0
	if !w.sentFirst {
		if len(w.buf) > 0 || len(p) < minFirstPartialWrite {
			off = len(w.buf)
			w.buf = append(w.buf, p...)
			if len(w.buf) < minFirstPartialWrite {
				return len(p), nil
			}
			p = w.buf
			w.buf = nil
		}
		w.sentFirst = true
	}

	power := uint8(30)
	for len(p) > 0 {
		l := 1 << power
		if len(p) < l {
			power = uint8(bits.Len32(uint32(len(p)))) - 1
			l = 1 << power
		}
		w.lengthByte[0] = 224 + power
		_, err = w.w.Write(w.lengthByte[:])
		if err == nil {
			var m int
			m, err = w.w.Write(p[:l])
			n += m
		}
		if err != nil {
			if n < off {
				return 0, err
=======
	bufLen := w.buf.Len()
	if bufLen > 512 {
		for power := uint(14); power < 32; power-- {
			l := 1 << power
			if bufLen >= l {
				w.lengthByte[0] = 224 + uint8(power)
				_, err = w.w.Write(w.lengthByte[:])
				if err != nil {
					return
				}
				var m int
				m, err = w.w.Write(w.buf.Next(l))
				if err != nil {
					return
				}
				if m != l {
					return 0, io.ErrShortWrite
				}
				break
>>>>>>> 6f532479
			}
			return n - off, err
		}
		p = p[l:]
	}
<<<<<<< HEAD
	return n - off, nil
}

func (w *partialLengthWriter) Close() error {
	if len(w.buf) > 0 {
		// In this case we can't send a 512 byte packet.
		// Just send what we have.
		p := w.buf
		w.sentFirst = true
		w.buf = nil
		if _, err := w.Write(p); err != nil {
			return err
		}
	}

	w.lengthByte[0] = 0
	_, err := w.w.Write(w.lengthByte[:])
=======
	return w.buf.Write(p)
}

func (w *partialLengthWriter) Close() (err error) {
	len := w.buf.Len()
	err = serializeLength(w.w, len)
	if err != nil {
		return err
	}
	_, err = w.buf.WriteTo(w.w)
>>>>>>> 6f532479
	if err != nil {
		return err
	}
	return w.w.Close()
}

// A spanReader is an io.LimitReader, but it returns ErrUnexpectedEOF if the
// underlying Reader returns EOF before the limit has been reached.
type spanReader struct {
	r io.Reader
	n int64
}

func (l *spanReader) Read(p []byte) (n int, err error) {
	if l.n <= 0 {
		return 0, io.EOF
	}
	if int64(len(p)) > l.n {
		p = p[0:l.n]
	}
	n, err = l.r.Read(p)
	l.n -= int64(n)
	if l.n > 0 && err == io.EOF {
		err = io.ErrUnexpectedEOF
	}
	return
}

// readHeader parses a packet header and returns an io.Reader which will return
// the contents of the packet. See RFC 4880, section 4.2.
func readHeader(r io.Reader) (tag packetType, length int64, contents io.Reader, err error) {
	var buf [4]byte
	_, err = io.ReadFull(r, buf[:1])
	if err != nil {
		return
	}
	if buf[0]&0x80 == 0 {
		err = errors.StructuralError("tag byte does not have MSB set")
		return
	}
	if buf[0]&0x40 == 0 {
		// Old format packet
		tag = packetType((buf[0] & 0x3f) >> 2)
		lengthType := buf[0] & 3
		if lengthType == 3 {
			length = -1
			contents = r
			return
		}
		lengthBytes := 1 << lengthType
		_, err = readFull(r, buf[0:lengthBytes])
		if err != nil {
			return
		}
		for i := 0; i < lengthBytes; i++ {
			length <<= 8
			length |= int64(buf[i])
		}
		contents = &spanReader{r, length}
		return
	}

	// New format packet
	tag = packetType(buf[0] & 0x3f)
	length, isPartial, err := readLength(r)
	if err != nil {
		return
	}
	if isPartial {
		contents = &partialLengthReader{
			remaining: length,
			isPartial: true,
			r:         r,
		}
		length = -1
	} else {
		contents = &spanReader{r, length}
	}
	return
}

// serializeHeader writes an OpenPGP packet header to w. See RFC 4880, section
// 4.2.
func serializeHeader(w io.Writer, ptype packetType, length int) (err error) {
	err = serializeType(w, ptype)
	if err != nil {
		return
	}
	return serializeLength(w, length)
}

// serializeType writes an OpenPGP packet type to w. See RFC 4880, section
// 4.2.
func serializeType(w io.Writer, ptype packetType) (err error) {
	var buf [1]byte
	buf[0] = 0x80 | 0x40 | byte(ptype)
	_, err = w.Write(buf[:])
	return
}

// serializeLength writes an OpenPGP packet length to w. See RFC 4880, section
// 4.2.2.
func serializeLength(w io.Writer, length int) (err error) {
	var buf [5]byte
	var n int

	if length < 192 {
		buf[0] = byte(length)
		n = 1
	} else if length < 8384 {
		length -= 192
		buf[0] = 192 + byte(length>>8)
		buf[1] = byte(length)
		n = 2
	} else {
		buf[0] = 255
		buf[1] = byte(length >> 24)
		buf[2] = byte(length >> 16)
		buf[3] = byte(length >> 8)
		buf[4] = byte(length)
		n = 5
	}

	_, err = w.Write(buf[:n])
	return
}

// serializeStreamHeader writes an OpenPGP packet header to w where the
// length of the packet is unknown. It returns a io.WriteCloser which can be
// used to write the contents of the packet. See RFC 4880, section 4.2.
func serializeStreamHeader(w io.WriteCloser, ptype packetType) (out io.WriteCloser, err error) {
	err = serializeType(w, ptype)
	if err != nil {
		return
	}
	out = &partialLengthWriter{w: w}
	return
}

// Packet represents an OpenPGP packet. Users are expected to try casting
// instances of this interface to specific packet types.
type Packet interface {
	parse(io.Reader) error
}

// consumeAll reads from the given Reader until error, returning the number of
// bytes read.
func consumeAll(r io.Reader) (n int64, err error) {
	var m int
	var buf [1024]byte

	for {
		m, err = r.Read(buf[:])
		n += int64(m)
		if err == io.EOF {
			err = nil
			return
		}
		if err != nil {
			return
		}
	}
}

// packetType represents the numeric ids of the different OpenPGP packet types. See
// http://www.iana.org/assignments/pgp-parameters/pgp-parameters.xhtml#pgp-parameters-2
type packetType uint8

const (
	packetTypeEncryptedKey              packetType = 1
	packetTypeSignature                 packetType = 2
	packetTypeSymmetricKeyEncrypted     packetType = 3
	packetTypeOnePassSignature          packetType = 4
	packetTypePrivateKey                packetType = 5
	packetTypePublicKey                 packetType = 6
	packetTypePrivateSubkey             packetType = 7
	packetTypeCompressed                packetType = 8
	packetTypeSymmetricallyEncrypted    packetType = 9
	packetTypeLiteralData               packetType = 11
	packetTypeUserId                    packetType = 13
	packetTypePublicSubkey              packetType = 14
	packetTypeUserAttribute             packetType = 17
	packetTypeSymmetricallyEncryptedMDC packetType = 18
)

// peekVersion detects the version of a public key packet about to
// be read. A bufio.Reader at the original position of the io.Reader
// is returned.
func peekVersion(r io.Reader) (bufr *bufio.Reader, ver byte, err error) {
	bufr = bufio.NewReader(r)
	var verBuf []byte
	if verBuf, err = bufr.Peek(1); err != nil {
		return
	}
	ver = verBuf[0]
	return
}

// Read reads a single OpenPGP packet from the given io.Reader. If there is an
// error parsing a packet, the whole packet is consumed from the input.
func Read(r io.Reader) (p Packet, err error) {
	tag, _, contents, err := readHeader(r)
	if err != nil {
		return
	}

	switch tag {
	case packetTypeEncryptedKey:
		p = new(EncryptedKey)
	case packetTypeSignature:
		var version byte
		// Detect signature version
		if contents, version, err = peekVersion(contents); err != nil {
			return
		}
		if version < 4 {
			p = new(SignatureV3)
		} else {
			p = new(Signature)
		}
	case packetTypeSymmetricKeyEncrypted:
		p = new(SymmetricKeyEncrypted)
	case packetTypeOnePassSignature:
		p = new(OnePassSignature)
	case packetTypePrivateKey, packetTypePrivateSubkey:
		pk := new(PrivateKey)
		if tag == packetTypePrivateSubkey {
			pk.IsSubkey = true
		}
		p = pk
	case packetTypePublicKey, packetTypePublicSubkey:
		var version byte
		if contents, version, err = peekVersion(contents); err != nil {
			return
		}
		isSubkey := tag == packetTypePublicSubkey
		if version < 4 {
			p = &PublicKeyV3{IsSubkey: isSubkey}
		} else {
			p = &PublicKey{IsSubkey: isSubkey}
		}
	case packetTypeCompressed:
		p = new(Compressed)
	case packetTypeSymmetricallyEncrypted:
		err = errors.UnsupportedError("Symmetrically encrypted packets without MDC are not supported")
	case packetTypeLiteralData:
		p = new(LiteralData)
	case packetTypeUserId:
		p = new(UserId)
	case packetTypeUserAttribute:
		p = new(UserAttribute)
	case packetTypeSymmetricallyEncryptedMDC:
		se := new(SymmetricallyEncrypted)
		se.MDC = true
		p = se
	default:
		err = errors.UnknownPacketTypeError(tag)
	}
	if p != nil {
		err = p.parse(contents)
	}
	if err != nil {
		consumeAll(contents)
	}
	return
}

// SignatureType represents the different semantic meanings of an OpenPGP
// signature. See RFC 4880, section 5.2.1.
type SignatureType uint8

const (
	SigTypeBinary            SignatureType = 0
	SigTypeText                            = 1
	SigTypeGenericCert                     = 0x10
	SigTypePersonaCert                     = 0x11
	SigTypeCasualCert                      = 0x12
	SigTypePositiveCert                    = 0x13
	SigTypeSubkeyBinding                   = 0x18
	SigTypePrimaryKeyBinding               = 0x19
	SigTypeDirectSignature                 = 0x1F
	SigTypeKeyRevocation                   = 0x20
	SigTypeSubkeyRevocation                = 0x28
)

// PublicKeyAlgorithm represents the different public key system specified for
// OpenPGP. See
// http://www.iana.org/assignments/pgp-parameters/pgp-parameters.xhtml#pgp-parameters-12
type PublicKeyAlgorithm uint8

const (
	PubKeyAlgoRSA     PublicKeyAlgorithm = 1
	PubKeyAlgoElGamal PublicKeyAlgorithm = 16
	PubKeyAlgoDSA     PublicKeyAlgorithm = 17
	// RFC 6637, Section 5.
	PubKeyAlgoECDH  PublicKeyAlgorithm = 18
	PubKeyAlgoECDSA PublicKeyAlgorithm = 19
	// https://www.ietf.org/archive/id/draft-koch-eddsa-for-openpgp-04.txt
	PubKeyAlgoEdDSA PublicKeyAlgorithm = 22

	// Deprecated in RFC 4880, Section 13.5. Use key flags instead.
	PubKeyAlgoRSAEncryptOnly PublicKeyAlgorithm = 2
	PubKeyAlgoRSASignOnly    PublicKeyAlgorithm = 3
)

// CanEncrypt returns true if it's possible to encrypt a message to a public
// key of the given type.
func (pka PublicKeyAlgorithm) CanEncrypt() bool {
	switch pka {
	case PubKeyAlgoRSA, PubKeyAlgoRSAEncryptOnly, PubKeyAlgoElGamal, PubKeyAlgoECDH:
		return true
	}
	return false
}

// CanSign returns true if it's possible for a public key of the given type to
// sign a message.
func (pka PublicKeyAlgorithm) CanSign() bool {
	switch pka {
	case PubKeyAlgoRSA, PubKeyAlgoRSASignOnly, PubKeyAlgoDSA, PubKeyAlgoECDSA, PubKeyAlgoEdDSA:
		return true
	}
	return false
}

// CipherFunction represents the different block ciphers specified for OpenPGP. See
// http://www.iana.org/assignments/pgp-parameters/pgp-parameters.xhtml#pgp-parameters-13
type CipherFunction algorithm.CipherFunction

const (
	Cipher3DES   CipherFunction = 2
	CipherCAST5  CipherFunction = 3
	CipherAES128 CipherFunction = 7
	CipherAES192 CipherFunction = 8
	CipherAES256 CipherFunction = 9
)

// KeySize returns the key size, in bytes, of cipher.
func (cipher CipherFunction) KeySize() int {
	return algorithm.CipherFunction(cipher).KeySize()
}

// blockSize returns the block size, in bytes, of cipher.
func (cipher CipherFunction) blockSize() int {
	return algorithm.CipherFunction(cipher).BlockSize()
}

// new returns a fresh instance of the given cipher.
func (cipher CipherFunction) new(key []byte) (block cipher.Block) {
	return algorithm.CipherFunction(cipher).New(key)
}

// padToKeySize left-pads a MPI with zeroes to match the length of the
// specified RSA public.
func padToKeySize(pub *rsa.PublicKey, b []byte) []byte {
	k := (pub.N.BitLen() + 7) / 8
	if len(b) >= k {
		return b
	}
	bb := make([]byte, k)
	copy(bb[len(bb)-len(b):], b)
	return bb
}

// CompressionAlgo Represents the different compression algorithms
// supported by OpenPGP (except for BZIP2, which is not currently
// supported). See Section 9.3 of RFC 4880.
type CompressionAlgo uint8

const (
	CompressionNone CompressionAlgo = 0
	CompressionZIP  CompressionAlgo = 1
	CompressionZLIB CompressionAlgo = 2
)<|MERGE_RESOLUTION|>--- conflicted
+++ resolved
@@ -10,7 +10,6 @@
 	"bytes"
 	"bufio"
 	"crypto/cipher"
-<<<<<<< HEAD
 	"crypto/des"
 	"crypto/rsa"
 	"io"
@@ -18,8 +17,6 @@
 	"math/bits"
 
 	"golang.org/x/crypto/cast5"
-=======
->>>>>>> 6f532479
 	"golang.org/x/crypto/openpgp/errors"
 	"golang.org/x/crypto/openpgp/internal/algorithm"
 	"golang.org/x/crypto/rsa"
@@ -116,7 +113,6 @@
 const minFirstPartialWrite = 512
 
 func (w *partialLengthWriter) Write(p []byte) (n int, err error) {
-<<<<<<< HEAD
 	off := 0
 	if !w.sentFirst {
 		if len(w.buf) > 0 || len(p) < minFirstPartialWrite {
@@ -148,33 +144,11 @@
 		if err != nil {
 			if n < off {
 				return 0, err
-=======
-	bufLen := w.buf.Len()
-	if bufLen > 512 {
-		for power := uint(14); power < 32; power-- {
-			l := 1 << power
-			if bufLen >= l {
-				w.lengthByte[0] = 224 + uint8(power)
-				_, err = w.w.Write(w.lengthByte[:])
-				if err != nil {
-					return
-				}
-				var m int
-				m, err = w.w.Write(w.buf.Next(l))
-				if err != nil {
-					return
-				}
-				if m != l {
-					return 0, io.ErrShortWrite
-				}
-				break
->>>>>>> 6f532479
 			}
 			return n - off, err
 		}
 		p = p[l:]
 	}
-<<<<<<< HEAD
 	return n - off, nil
 }
 
@@ -192,18 +166,6 @@
 
 	w.lengthByte[0] = 0
 	_, err := w.w.Write(w.lengthByte[:])
-=======
-	return w.buf.Write(p)
-}
-
-func (w *partialLengthWriter) Close() (err error) {
-	len := w.buf.Len()
-	err = serializeLength(w.w, len)
-	if err != nil {
-		return err
-	}
-	_, err = w.buf.WriteTo(w.w)
->>>>>>> 6f532479
 	if err != nil {
 		return err
 	}
