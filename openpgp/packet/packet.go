--- conflicted
+++ resolved
@@ -10,20 +10,13 @@
 	"bytes"
 	"bufio"
 	"crypto/cipher"
-<<<<<<< HEAD
-	"io"
-
+	"crypto/des"
+	"crypto/rsa"
+	"golang.org/x/crypto/cast5"
 	"golang.org/x/crypto/openpgp/errors"
 	"golang.org/x/crypto/openpgp/internal/algorithm"
-=======
-	"crypto/des"
-	"crypto/rsa"
 	"io"
 	"math/big"
-
-	"golang.org/x/crypto/cast5"
-	"golang.org/x/crypto/openpgp/errors"
->>>>>>> 88737f56
 )
 
 // readFull is the same as io.ReadFull except that reading zero bytes returns
@@ -440,15 +433,12 @@
 	// RFC 6637, Section 5.
 	PubKeyAlgoECDH  PublicKeyAlgorithm = 18
 	PubKeyAlgoECDSA PublicKeyAlgorithm = 19
-<<<<<<< HEAD
 	// https://www.ietf.org/archive/id/draft-koch-eddsa-for-openpgp-04.txt
 	PubKeyAlgoEdDSA PublicKeyAlgorithm = 22
-=======
 
 	// Deprecated in RFC 4880, Section 13.5. Use key flags instead.
 	PubKeyAlgoRSAEncryptOnly PublicKeyAlgorithm = 2
 	PubKeyAlgoRSASignOnly    PublicKeyAlgorithm = 3
->>>>>>> 88737f56
 )
 
 // CanEncrypt returns true if it's possible to encrypt a message to a public
@@ -495,18 +485,7 @@
 
 // new returns a fresh instance of the given cipher.
 func (cipher CipherFunction) new(key []byte) (block cipher.Block) {
-<<<<<<< HEAD
 	return algorithm.CipherFunction(cipher).New(key)
-=======
-	switch cipher {
-	case Cipher3DES:
-		block, _ = des.NewTripleDESCipher(key)
-	case CipherCAST5:
-		block, _ = cast5.NewCipher(key)
-	case CipherAES128, CipherAES192, CipherAES256:
-		block, _ = aes.NewCipher(key)
-	}
-	return
 }
 
 // readMPI reads a big integer from r. The bit length returned is the bit
@@ -543,7 +522,6 @@
 // writeBig serializes a *big.Int to w.
 func writeBig(w io.Writer, i *big.Int) error {
 	return writeMPI(w, uint16(i.BitLen()), i.Bytes())
->>>>>>> 88737f56
 }
 
 // padToKeySize left-pads a MPI with zeroes to match the length of the
