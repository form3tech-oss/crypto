// Copyright 2012 The Go Authors. All rights reserved.
// Use of this source code is governed by a BSD-style
// license that can be found in the LICENSE file.

package ssh

import (
	"bytes"
	"crypto"
	"crypto/aes"
	"crypto/cipher"
	"crypto/dsa"
	"crypto/ecdsa"
	"crypto/elliptic"
	"crypto/md5"
	"crypto/rsa"
	"crypto/sha256"
	"crypto/x509"
	"encoding/asn1"
	"encoding/base64"
	"encoding/hex"
	"encoding/pem"
	"errors"
	"fmt"
	"io"
	"math/big"
	"strings"

	"golang.org/x/crypto/ed25519"
<<<<<<< HEAD
	"golang.org/x/crypto/ssh/internal/bcrypt_pbkdf"
=======
	"golang.org/x/crypto/bitcurves"
>>>>>>> 6f532479
)

// These constants represent the algorithm names for key types supported by this
// package.
const (
	KeyAlgoRSA        = "ssh-rsa"
	KeyAlgoDSA        = "ssh-dss"
	KeyAlgoECDSA256   = "ecdsa-sha2-nistp256"
	KeyAlgoSKECDSA256 = "sk-ecdsa-sha2-nistp256@openssh.com"
	KeyAlgoECDSA384   = "ecdsa-sha2-nistp384"
	KeyAlgoECDSA521   = "ecdsa-sha2-nistp521"
	KeyAlgoED25519    = "ssh-ed25519"
	KeyAlgoSKED25519  = "sk-ssh-ed25519@openssh.com"
)

// These constants represent non-default signature algorithms that are supported
// as algorithm parameters to AlgorithmSigner.SignWithAlgorithm methods. See
// [PROTOCOL.agent] section 4.5.1 and
// https://tools.ietf.org/html/draft-ietf-curdle-rsa-sha2-10
const (
	SigAlgoRSA        = "ssh-rsa"
	SigAlgoRSASHA2256 = "rsa-sha2-256"
	SigAlgoRSASHA2512 = "rsa-sha2-512"
)

// parsePubKey parses a public key of the given algorithm.
// Use ParsePublicKey for keys with prepended algorithm.
func parsePubKey(in []byte, algo string) (pubKey PublicKey, rest []byte, err error) {
	switch algo {
	case KeyAlgoRSA:
		return parseRSA(in)
	case KeyAlgoDSA:
		return parseDSA(in)
	case KeyAlgoECDSA256, KeyAlgoECDSA384, KeyAlgoECDSA521:
		return parseECDSA(in)
	case KeyAlgoSKECDSA256:
		return parseSKECDSA(in)
	case KeyAlgoED25519:
		return parseED25519(in)
	case KeyAlgoSKED25519:
		return parseSKEd25519(in)
	case CertAlgoRSAv01, CertAlgoDSAv01, CertAlgoECDSA256v01, CertAlgoECDSA384v01, CertAlgoECDSA521v01, CertAlgoSKECDSA256v01, CertAlgoED25519v01, CertAlgoSKED25519v01:
		cert, err := parseCert(in, certToPrivAlgo(algo))
		if err != nil {
			return nil, nil, err
		}
		return cert, nil, nil
	}
	return nil, nil, fmt.Errorf("ssh: unknown key algorithm: %v", algo)
}

// parseAuthorizedKey parses a public key in OpenSSH authorized_keys format
// (see sshd(8) manual page) once the options and key type fields have been
// removed.
func parseAuthorizedKey(in []byte) (out PublicKey, comment string, err error) {
	in = bytes.TrimSpace(in)

	i := bytes.IndexAny(in, " \t")
	if i == -1 {
		i = len(in)
	}
	base64Key := in[:i]

	key := make([]byte, base64.StdEncoding.DecodedLen(len(base64Key)))
	n, err := base64.StdEncoding.Decode(key, base64Key)
	if err != nil {
		return nil, "", err
	}
	key = key[:n]
	out, err = ParsePublicKey(key)
	if err != nil {
		return nil, "", err
	}
	comment = string(bytes.TrimSpace(in[i:]))
	return out, comment, nil
}

// ParseKnownHosts parses an entry in the format of the known_hosts file.
//
// The known_hosts format is documented in the sshd(8) manual page. This
// function will parse a single entry from in. On successful return, marker
// will contain the optional marker value (i.e. "cert-authority" or "revoked")
// or else be empty, hosts will contain the hosts that this entry matches,
// pubKey will contain the public key and comment will contain any trailing
// comment at the end of the line. See the sshd(8) manual page for the various
// forms that a host string can take.
//
// The unparsed remainder of the input will be returned in rest. This function
// can be called repeatedly to parse multiple entries.
//
// If no entries were found in the input then err will be io.EOF. Otherwise a
// non-nil err value indicates a parse error.
func ParseKnownHosts(in []byte) (marker string, hosts []string, pubKey PublicKey, comment string, rest []byte, err error) {
	for len(in) > 0 {
		end := bytes.IndexByte(in, '\n')
		if end != -1 {
			rest = in[end+1:]
			in = in[:end]
		} else {
			rest = nil
		}

		end = bytes.IndexByte(in, '\r')
		if end != -1 {
			in = in[:end]
		}

		in = bytes.TrimSpace(in)
		if len(in) == 0 || in[0] == '#' {
			in = rest
			continue
		}

		i := bytes.IndexAny(in, " \t")
		if i == -1 {
			in = rest
			continue
		}

		// Strip out the beginning of the known_host key.
		// This is either an optional marker or a (set of) hostname(s).
		keyFields := bytes.Fields(in)
		if len(keyFields) < 3 || len(keyFields) > 5 {
			return "", nil, nil, "", nil, errors.New("ssh: invalid entry in known_hosts data")
		}

		// keyFields[0] is either "@cert-authority", "@revoked" or a comma separated
		// list of hosts
		marker := ""
		if keyFields[0][0] == '@' {
			marker = string(keyFields[0][1:])
			keyFields = keyFields[1:]
		}

		hosts := string(keyFields[0])
		// keyFields[1] contains the key type (e.g. “ssh-rsa”).
		// However, that information is duplicated inside the
		// base64-encoded key and so is ignored here.

		key := bytes.Join(keyFields[2:], []byte(" "))
		if pubKey, comment, err = parseAuthorizedKey(key); err != nil {
			return "", nil, nil, "", nil, err
		}

		return marker, strings.Split(hosts, ","), pubKey, comment, rest, nil
	}

	return "", nil, nil, "", nil, io.EOF
}

// ParseAuthorizedKeys parses a public key from an authorized_keys
// file used in OpenSSH according to the sshd(8) manual page.
func ParseAuthorizedKey(in []byte) (out PublicKey, comment string, options []string, rest []byte, err error) {
	for len(in) > 0 {
		end := bytes.IndexByte(in, '\n')
		if end != -1 {
			rest = in[end+1:]
			in = in[:end]
		} else {
			rest = nil
		}

		end = bytes.IndexByte(in, '\r')
		if end != -1 {
			in = in[:end]
		}

		in = bytes.TrimSpace(in)
		if len(in) == 0 || in[0] == '#' {
			in = rest
			continue
		}

		i := bytes.IndexAny(in, " \t")
		if i == -1 {
			in = rest
			continue
		}

		if out, comment, err = parseAuthorizedKey(in[i:]); err == nil {
			return out, comment, options, rest, nil
		}

		// No key type recognised. Maybe there's an options field at
		// the beginning.
		var b byte
		inQuote := false
		var candidateOptions []string
		optionStart := 0
		for i, b = range in {
			isEnd := !inQuote && (b == ' ' || b == '\t')
			if (b == ',' && !inQuote) || isEnd {
				if i-optionStart > 0 {
					candidateOptions = append(candidateOptions, string(in[optionStart:i]))
				}
				optionStart = i + 1
			}
			if isEnd {
				break
			}
			if b == '"' && (i == 0 || (i > 0 && in[i-1] != '\\')) {
				inQuote = !inQuote
			}
		}
		for i < len(in) && (in[i] == ' ' || in[i] == '\t') {
			i++
		}
		if i == len(in) {
			// Invalid line: unmatched quote
			in = rest
			continue
		}

		in = in[i:]
		i = bytes.IndexAny(in, " \t")
		if i == -1 {
			in = rest
			continue
		}

		if out, comment, err = parseAuthorizedKey(in[i:]); err == nil {
			options = candidateOptions
			return out, comment, options, rest, nil
		}

		in = rest
		continue
	}

	return nil, "", nil, nil, errors.New("ssh: no key found")
}

// ParsePublicKey parses an SSH public key formatted for use in
// the SSH wire protocol according to RFC 4253, section 6.6.
func ParsePublicKey(in []byte) (out PublicKey, err error) {
	algo, in, ok := parseString(in)
	if !ok {
		return nil, errShortRead
	}
	var rest []byte
	out, rest, err = parsePubKey(in, string(algo))
	if len(rest) > 0 {
		return nil, errors.New("ssh: trailing junk in public key")
	}

	return out, err
}

// MarshalAuthorizedKey serializes key for inclusion in an OpenSSH
// authorized_keys file. The return value ends with newline.
func MarshalAuthorizedKey(key PublicKey) []byte {
	b := &bytes.Buffer{}
	b.WriteString(key.Type())
	b.WriteByte(' ')
	e := base64.NewEncoder(base64.StdEncoding, b)
	e.Write(key.Marshal())
	e.Close()
	b.WriteByte('\n')
	return b.Bytes()
}

// PublicKey is an abstraction of different types of public keys.
type PublicKey interface {
	// Type returns the key's type, e.g. "ssh-rsa".
	Type() string

	// Marshal returns the serialized key data in SSH wire format,
	// with the name prefix. To unmarshal the returned data, use
	// the ParsePublicKey function.
	Marshal() []byte

	// Verify that sig is a signature on the given data using this
	// key. This function will hash the data appropriately first.
	Verify(data []byte, sig *Signature) error
}

// CryptoPublicKey, if implemented by a PublicKey,
// returns the underlying crypto.PublicKey form of the key.
type CryptoPublicKey interface {
	CryptoPublicKey() crypto.PublicKey
}

// A Signer can create signatures that verify against a public key.
type Signer interface {
	// PublicKey returns an associated PublicKey instance.
	PublicKey() PublicKey

	// Sign returns raw signature for the given data. This method
	// will apply the hash specified for the keytype to the data.
	Sign(rand io.Reader, data []byte) (*Signature, error)
}

// A AlgorithmSigner is a Signer that also supports specifying a specific
// algorithm to use for signing.
type AlgorithmSigner interface {
	Signer

	// SignWithAlgorithm is like Signer.Sign, but allows specification of a
	// non-default signing algorithm. See the SigAlgo* constants in this
	// package for signature algorithms supported by this package. Callers may
	// pass an empty string for the algorithm in which case the AlgorithmSigner
	// will use its default algorithm.
	SignWithAlgorithm(rand io.Reader, data []byte, algorithm string) (*Signature, error)
}

type rsaPublicKey rsa.PublicKey

func (r *rsaPublicKey) Type() string {
	return "ssh-rsa"
}

// parseRSA parses an RSA key according to RFC 4253, section 6.6.
func parseRSA(in []byte) (out PublicKey, rest []byte, err error) {
	var w struct {
		E    *big.Int
		N    *big.Int
		Rest []byte `ssh:"rest"`
	}
	if err := Unmarshal(in, &w); err != nil {
		return nil, nil, err
	}

	if w.E.BitLen() > 24 {
		return nil, nil, errors.New("ssh: exponent too large")
	}
	e := w.E.Int64()
	if e < 3 || e&1 == 0 {
		return nil, nil, errors.New("ssh: incorrect exponent")
	}

	var key rsa.PublicKey
	key.E = int(e)
	key.N = w.N
	return (*rsaPublicKey)(&key), w.Rest, nil
}

func (r *rsaPublicKey) Marshal() []byte {
	e := new(big.Int).SetInt64(int64(r.E))
	// RSA publickey struct layout should match the struct used by
	// parseRSACert in the x/crypto/ssh/agent package.
	wirekey := struct {
		Name string
		E    *big.Int
		N    *big.Int
	}{
		KeyAlgoRSA,
		e,
		r.N,
	}
	return Marshal(&wirekey)
}

func (r *rsaPublicKey) Verify(data []byte, sig *Signature) error {
	var hash crypto.Hash
	switch sig.Format {
	case SigAlgoRSA:
		hash = crypto.SHA1
	case SigAlgoRSASHA2256:
		hash = crypto.SHA256
	case SigAlgoRSASHA2512:
		hash = crypto.SHA512
	default:
		return fmt.Errorf("ssh: signature type %s for key type %s", sig.Format, r.Type())
	}
	h := hash.New()
	h.Write(data)
	digest := h.Sum(nil)
	return rsa.VerifyPKCS1v15((*rsa.PublicKey)(r), hash, digest, sig.Blob)
}

func (r *rsaPublicKey) CryptoPublicKey() crypto.PublicKey {
	return (*rsa.PublicKey)(r)
}

type dsaPublicKey dsa.PublicKey

func (k *dsaPublicKey) Type() string {
	return "ssh-dss"
}

func checkDSAParams(param *dsa.Parameters) error {
	// SSH specifies FIPS 186-2, which only provided a single size
	// (1024 bits) DSA key. FIPS 186-3 allows for larger key
	// sizes, which would confuse SSH.
	if l := param.P.BitLen(); l != 1024 {
		return fmt.Errorf("ssh: unsupported DSA key size %d", l)
	}

	return nil
}

// parseDSA parses an DSA key according to RFC 4253, section 6.6.
func parseDSA(in []byte) (out PublicKey, rest []byte, err error) {
	var w struct {
		P, Q, G, Y *big.Int
		Rest       []byte `ssh:"rest"`
	}
	if err := Unmarshal(in, &w); err != nil {
		return nil, nil, err
	}

	param := dsa.Parameters{
		P: w.P,
		Q: w.Q,
		G: w.G,
	}
	if err := checkDSAParams(&param); err != nil {
		return nil, nil, err
	}

	key := &dsaPublicKey{
		Parameters: param,
		Y:          w.Y,
	}
	return key, w.Rest, nil
}

func (k *dsaPublicKey) Marshal() []byte {
	// DSA publickey struct layout should match the struct used by
	// parseDSACert in the x/crypto/ssh/agent package.
	w := struct {
		Name       string
		P, Q, G, Y *big.Int
	}{
		k.Type(),
		k.P,
		k.Q,
		k.G,
		k.Y,
	}

	return Marshal(&w)
}

func (k *dsaPublicKey) Verify(data []byte, sig *Signature) error {
	if sig.Format != k.Type() {
		return fmt.Errorf("ssh: signature type %s for key type %s", sig.Format, k.Type())
	}
	h := crypto.SHA1.New()
	h.Write(data)
	digest := h.Sum(nil)

	// Per RFC 4253, section 6.6,
	// The value for 'dss_signature_blob' is encoded as a string containing
	// r, followed by s (which are 160-bit integers, without lengths or
	// padding, unsigned, and in network byte order).
	// For DSS purposes, sig.Blob should be exactly 40 bytes in length.
	if len(sig.Blob) != 40 {
		return errors.New("ssh: DSA signature parse error")
	}
	r := new(big.Int).SetBytes(sig.Blob[:20])
	s := new(big.Int).SetBytes(sig.Blob[20:])
	if dsa.Verify((*dsa.PublicKey)(k), digest, r, s) {
		return nil
	}
	return errors.New("ssh: signature did not verify")
}

func (k *dsaPublicKey) CryptoPublicKey() crypto.PublicKey {
	return (*dsa.PublicKey)(k)
}

type dsaPrivateKey struct {
	*dsa.PrivateKey
}

func (k *dsaPrivateKey) PublicKey() PublicKey {
	return (*dsaPublicKey)(&k.PrivateKey.PublicKey)
}

func (k *dsaPrivateKey) Sign(rand io.Reader, data []byte) (*Signature, error) {
	return k.SignWithAlgorithm(rand, data, "")
}

func (k *dsaPrivateKey) SignWithAlgorithm(rand io.Reader, data []byte, algorithm string) (*Signature, error) {
	if algorithm != "" && algorithm != k.PublicKey().Type() {
		return nil, fmt.Errorf("ssh: unsupported signature algorithm %s", algorithm)
	}

	h := crypto.SHA1.New()
	h.Write(data)
	digest := h.Sum(nil)
	r, s, err := dsa.Sign(rand, k.PrivateKey, digest)
	if err != nil {
		return nil, err
	}

	sig := make([]byte, 40)
	rb := r.Bytes()
	sb := s.Bytes()

	copy(sig[20-len(rb):20], rb)
	copy(sig[40-len(sb):], sb)

	return &Signature{
		Format: k.PublicKey().Type(),
		Blob:   sig,
	}, nil
}

type ecdsaPublicKey ecdsa.PublicKey

func (k *ecdsaPublicKey) Type() string {
	return "ecdsa-sha2-" + k.nistID()
}

func (k *ecdsaPublicKey) nistID() string {
	switch k.Params().BitSize {
	case 256:
		return "nistp256"
	case 384:
		return "nistp384"
	case 521:
		return "nistp521"
	}
	panic("ssh: unsupported ecdsa key size")
}

type ed25519PublicKey ed25519.PublicKey

func (k ed25519PublicKey) Type() string {
	return KeyAlgoED25519
}

func parseED25519(in []byte) (out PublicKey, rest []byte, err error) {
	var w struct {
		KeyBytes []byte
		Rest     []byte `ssh:"rest"`
	}

	if err := Unmarshal(in, &w); err != nil {
		return nil, nil, err
	}

	if l := len(w.KeyBytes); l != ed25519.PublicKeySize {
		return nil, nil, fmt.Errorf("invalid size %d for Ed25519 public key", l)
	}

	return ed25519PublicKey(w.KeyBytes), w.Rest, nil
}

func (k ed25519PublicKey) Marshal() []byte {
	w := struct {
		Name     string
		KeyBytes []byte
	}{
		KeyAlgoED25519,
		[]byte(k),
	}
	return Marshal(&w)
}

func (k ed25519PublicKey) Verify(b []byte, sig *Signature) error {
	if sig.Format != k.Type() {
		return fmt.Errorf("ssh: signature type %s for key type %s", sig.Format, k.Type())
	}
	if l := len(k); l != ed25519.PublicKeySize {
		return fmt.Errorf("ssh: invalid size %d for Ed25519 public key", l)
	}

	if ok := ed25519.Verify(ed25519.PublicKey(k), b, sig.Blob); !ok {
		return errors.New("ssh: signature did not verify")
	}

	return nil
}

func (k ed25519PublicKey) CryptoPublicKey() crypto.PublicKey {
	return ed25519.PublicKey(k)
}

func supportedEllipticCurve(curve elliptic.Curve) bool {
	return curve == elliptic.P256() || curve == elliptic.P384() || curve == elliptic.P521() || curve == bitcurves.S256()
}

// ecHash returns the hash to match the given elliptic curve, see RFC
// 5656, section 6.2.1
func ecHash(curve elliptic.Curve) crypto.Hash {
	bitSize := curve.Params().BitSize
	switch {
	case bitSize <= 256:
		return crypto.SHA256
	case bitSize <= 384:
		return crypto.SHA384
	}
	return crypto.SHA512
}

// parseECDSA parses an ECDSA key according to RFC 5656, section 3.1.
func parseECDSA(in []byte) (out PublicKey, rest []byte, err error) {
	var w struct {
		Curve    string
		KeyBytes []byte
		Rest     []byte `ssh:"rest"`
	}

	if err := Unmarshal(in, &w); err != nil {
		return nil, nil, err
	}

	key := new(ecdsa.PublicKey)

	switch w.Curve {
	case "nistp256":
		key.Curve = elliptic.P256()
	case "nistp384":
		key.Curve = elliptic.P384()
	case "nistp521":
		key.Curve = elliptic.P521()
	default:
		return nil, nil, errors.New("ssh: unsupported curve")
	}

	key.X, key.Y = elliptic.Unmarshal(key.Curve, w.KeyBytes)
	if key.X == nil || key.Y == nil {
		return nil, nil, errors.New("ssh: invalid curve point")
	}
	return (*ecdsaPublicKey)(key), w.Rest, nil
}

func (k *ecdsaPublicKey) Marshal() []byte {
	// See RFC 5656, section 3.1.
	keyBytes := elliptic.Marshal(k.Curve, k.X, k.Y)
	// ECDSA publickey struct layout should match the struct used by
	// parseECDSACert in the x/crypto/ssh/agent package.
	w := struct {
		Name string
		ID   string
		Key  []byte
	}{
		k.Type(),
		k.nistID(),
		keyBytes,
	}

	return Marshal(&w)
}

func (k *ecdsaPublicKey) Verify(data []byte, sig *Signature) error {
	if sig.Format != k.Type() {
		return fmt.Errorf("ssh: signature type %s for key type %s", sig.Format, k.Type())
	}

	h := ecHash(k.Curve).New()
	h.Write(data)
	digest := h.Sum(nil)

	// Per RFC 5656, section 3.1.2,
	// The ecdsa_signature_blob value has the following specific encoding:
	//    mpint    r
	//    mpint    s
	var ecSig struct {
		R *big.Int
		S *big.Int
	}

	if err := Unmarshal(sig.Blob, &ecSig); err != nil {
		return err
	}

	if ecdsa.Verify((*ecdsa.PublicKey)(k), digest, ecSig.R, ecSig.S) {
		return nil
	}
	return errors.New("ssh: signature did not verify")
}

func (k *ecdsaPublicKey) CryptoPublicKey() crypto.PublicKey {
	return (*ecdsa.PublicKey)(k)
}

// skFields holds the additional fields present in U2F/FIDO2 signatures.
// See openssh/PROTOCOL.u2f 'SSH U2F Signatures' for details.
type skFields struct {
	// Flags contains U2F/FIDO2 flags such as 'user present'
	Flags byte
	// Counter is a monotonic signature counter which can be
	// used to detect concurrent use of a private key, should
	// it be extracted from hardware.
	Counter uint32
}

type skECDSAPublicKey struct {
	// application is a URL-like string, typically "ssh:" for SSH.
	// see openssh/PROTOCOL.u2f for details.
	application string
	ecdsa.PublicKey
}

func (k *skECDSAPublicKey) Type() string {
	return KeyAlgoSKECDSA256
}

func (k *skECDSAPublicKey) nistID() string {
	return "nistp256"
}

func parseSKECDSA(in []byte) (out PublicKey, rest []byte, err error) {
	var w struct {
		Curve       string
		KeyBytes    []byte
		Application string
		Rest        []byte `ssh:"rest"`
	}

	if err := Unmarshal(in, &w); err != nil {
		return nil, nil, err
	}

	key := new(skECDSAPublicKey)
	key.application = w.Application

	if w.Curve != "nistp256" {
		return nil, nil, errors.New("ssh: unsupported curve")
	}
	key.Curve = elliptic.P256()

	key.X, key.Y = elliptic.Unmarshal(key.Curve, w.KeyBytes)
	if key.X == nil || key.Y == nil {
		return nil, nil, errors.New("ssh: invalid curve point")
	}

	return key, w.Rest, nil
}

func (k *skECDSAPublicKey) Marshal() []byte {
	// See RFC 5656, section 3.1.
	keyBytes := elliptic.Marshal(k.Curve, k.X, k.Y)
	w := struct {
		Name        string
		ID          string
		Key         []byte
		Application string
	}{
		k.Type(),
		k.nistID(),
		keyBytes,
		k.application,
	}

	return Marshal(&w)
}

func (k *skECDSAPublicKey) Verify(data []byte, sig *Signature) error {
	if sig.Format != k.Type() {
		return fmt.Errorf("ssh: signature type %s for key type %s", sig.Format, k.Type())
	}

	h := ecHash(k.Curve).New()
	h.Write([]byte(k.application))
	appDigest := h.Sum(nil)

	h.Reset()
	h.Write(data)
	dataDigest := h.Sum(nil)

	var ecSig struct {
		R *big.Int
		S *big.Int
	}
	if err := Unmarshal(sig.Blob, &ecSig); err != nil {
		return err
	}

	var skf skFields
	if err := Unmarshal(sig.Rest, &skf); err != nil {
		return err
	}

	blob := struct {
		ApplicationDigest []byte `ssh:"rest"`
		Flags             byte
		Counter           uint32
		MessageDigest     []byte `ssh:"rest"`
	}{
		appDigest,
		skf.Flags,
		skf.Counter,
		dataDigest,
	}

	original := Marshal(blob)

	h.Reset()
	h.Write(original)
	digest := h.Sum(nil)

	if ecdsa.Verify((*ecdsa.PublicKey)(&k.PublicKey), digest, ecSig.R, ecSig.S) {
		return nil
	}
	return errors.New("ssh: signature did not verify")
}

type skEd25519PublicKey struct {
	// application is a URL-like string, typically "ssh:" for SSH.
	// see openssh/PROTOCOL.u2f for details.
	application string
	ed25519.PublicKey
}

func (k *skEd25519PublicKey) Type() string {
	return KeyAlgoSKED25519
}

func parseSKEd25519(in []byte) (out PublicKey, rest []byte, err error) {
	var w struct {
		KeyBytes    []byte
		Application string
		Rest        []byte `ssh:"rest"`
	}

	if err := Unmarshal(in, &w); err != nil {
		return nil, nil, err
	}

	if l := len(w.KeyBytes); l != ed25519.PublicKeySize {
		return nil, nil, fmt.Errorf("invalid size %d for Ed25519 public key", l)
	}

	key := new(skEd25519PublicKey)
	key.application = w.Application
	key.PublicKey = ed25519.PublicKey(w.KeyBytes)

	return key, w.Rest, nil
}

func (k *skEd25519PublicKey) Marshal() []byte {
	w := struct {
		Name        string
		KeyBytes    []byte
		Application string
	}{
		KeyAlgoSKED25519,
		[]byte(k.PublicKey),
		k.application,
	}
	return Marshal(&w)
}

func (k *skEd25519PublicKey) Verify(data []byte, sig *Signature) error {
	if sig.Format != k.Type() {
		return fmt.Errorf("ssh: signature type %s for key type %s", sig.Format, k.Type())
	}
	if l := len(k.PublicKey); l != ed25519.PublicKeySize {
		return fmt.Errorf("invalid size %d for Ed25519 public key", l)
	}

	h := sha256.New()
	h.Write([]byte(k.application))
	appDigest := h.Sum(nil)

	h.Reset()
	h.Write(data)
	dataDigest := h.Sum(nil)

	var edSig struct {
		Signature []byte `ssh:"rest"`
	}

	if err := Unmarshal(sig.Blob, &edSig); err != nil {
		return err
	}

	var skf skFields
	if err := Unmarshal(sig.Rest, &skf); err != nil {
		return err
	}

	blob := struct {
		ApplicationDigest []byte `ssh:"rest"`
		Flags             byte
		Counter           uint32
		MessageDigest     []byte `ssh:"rest"`
	}{
		appDigest,
		skf.Flags,
		skf.Counter,
		dataDigest,
	}

	original := Marshal(blob)

	if ok := ed25519.Verify(k.PublicKey, original, edSig.Signature); !ok {
		return errors.New("ssh: signature did not verify")
	}

	return nil
}

// NewSignerFromKey takes an *rsa.PrivateKey, *dsa.PrivateKey,
// *ecdsa.PrivateKey or any other crypto.Signer and returns a
// corresponding Signer instance. ECDSA keys must use P-256, P-384 or
// P-521. DSA keys must use parameter size L1024N160.
func NewSignerFromKey(key interface{}) (Signer, error) {
	switch key := key.(type) {
	case crypto.Signer:
		return NewSignerFromSigner(key)
	case *dsa.PrivateKey:
		return newDSAPrivateKey(key)
	default:
		return nil, fmt.Errorf("ssh: unsupported key type %T", key)
	}
}

func newDSAPrivateKey(key *dsa.PrivateKey) (Signer, error) {
	if err := checkDSAParams(&key.PublicKey.Parameters); err != nil {
		return nil, err
	}

	return &dsaPrivateKey{key}, nil
}

type wrappedSigner struct {
	signer crypto.Signer
	pubKey PublicKey
}

// NewSignerFromSigner takes any crypto.Signer implementation and
// returns a corresponding Signer interface. This can be used, for
// example, with keys kept in hardware modules.
func NewSignerFromSigner(signer crypto.Signer) (Signer, error) {
	pubKey, err := NewPublicKey(signer.Public())
	if err != nil {
		return nil, err
	}

	return &wrappedSigner{signer, pubKey}, nil
}

func (s *wrappedSigner) PublicKey() PublicKey {
	return s.pubKey
}

func (s *wrappedSigner) Sign(rand io.Reader, data []byte) (*Signature, error) {
	return s.SignWithAlgorithm(rand, data, "")
}

func (s *wrappedSigner) SignWithAlgorithm(rand io.Reader, data []byte, algorithm string) (*Signature, error) {
	var hashFunc crypto.Hash

	if _, ok := s.pubKey.(*rsaPublicKey); ok {
		// RSA keys support a few hash functions determined by the requested signature algorithm
		switch algorithm {
		case "", SigAlgoRSA:
			algorithm = SigAlgoRSA
			hashFunc = crypto.SHA1
		case SigAlgoRSASHA2256:
			hashFunc = crypto.SHA256
		case SigAlgoRSASHA2512:
			hashFunc = crypto.SHA512
		default:
			return nil, fmt.Errorf("ssh: unsupported signature algorithm %s", algorithm)
		}
	} else {
		// The only supported algorithm for all other key types is the same as the type of the key
		if algorithm == "" {
			algorithm = s.pubKey.Type()
		} else if algorithm != s.pubKey.Type() {
			return nil, fmt.Errorf("ssh: unsupported signature algorithm %s", algorithm)
		}

		switch key := s.pubKey.(type) {
		case *dsaPublicKey:
			hashFunc = crypto.SHA1
		case *ecdsaPublicKey:
			hashFunc = ecHash(key.Curve)
		case ed25519PublicKey:
		default:
			return nil, fmt.Errorf("ssh: unsupported key type %T", key)
		}
	}

	var digest []byte
	if hashFunc != 0 {
		h := hashFunc.New()
		h.Write(data)
		digest = h.Sum(nil)
	} else {
		digest = data
	}

	signature, err := s.signer.Sign(rand, digest, hashFunc)
	if err != nil {
		return nil, err
	}

	// crypto.Signer.Sign is expected to return an ASN.1-encoded signature
	// for ECDSA and DSA, but that's not the encoding expected by SSH, so
	// re-encode.
	switch s.pubKey.(type) {
	case *ecdsaPublicKey, *dsaPublicKey:
		type asn1Signature struct {
			R, S *big.Int
		}
		asn1Sig := new(asn1Signature)
		_, err := asn1.Unmarshal(signature, asn1Sig)
		if err != nil {
			return nil, err
		}

		switch s.pubKey.(type) {
		case *ecdsaPublicKey:
			signature = Marshal(asn1Sig)

		case *dsaPublicKey:
			signature = make([]byte, 40)
			r := asn1Sig.R.Bytes()
			s := asn1Sig.S.Bytes()
			copy(signature[20-len(r):20], r)
			copy(signature[40-len(s):40], s)
		}
	}

	return &Signature{
		Format: algorithm,
		Blob:   signature,
	}, nil
}

// NewPublicKey takes an *rsa.PublicKey, *dsa.PublicKey, *ecdsa.PublicKey,
// or ed25519.PublicKey returns a corresponding PublicKey instance.
// ECDSA keys must use P-256, P-384 or P-521.
func NewPublicKey(key interface{}) (PublicKey, error) {
	switch key := key.(type) {
	case *rsa.PublicKey:
		return (*rsaPublicKey)(key), nil
	case *ecdsa.PublicKey:
		if !supportedEllipticCurve(key.Curve) {
			return nil, errors.New("ssh: only P-256, P-384 and P-521 EC keys are supported")
		}
		return (*ecdsaPublicKey)(key), nil
	case *dsa.PublicKey:
		return (*dsaPublicKey)(key), nil
	case ed25519.PublicKey:
		if l := len(key); l != ed25519.PublicKeySize {
			return nil, fmt.Errorf("ssh: invalid size %d for Ed25519 public key", l)
		}
		return ed25519PublicKey(key), nil
	default:
		return nil, fmt.Errorf("ssh: unsupported key type %T", key)
	}
}

// ParsePrivateKey returns a Signer from a PEM encoded private key. It supports
// the same keys as ParseRawPrivateKey. If the private key is encrypted, it
// will return a PassphraseMissingError.
func ParsePrivateKey(pemBytes []byte) (Signer, error) {
	key, err := ParseRawPrivateKey(pemBytes)
	if err != nil {
		return nil, err
	}

	return NewSignerFromKey(key)
}

// ParsePrivateKeyWithPassphrase returns a Signer from a PEM encoded private
// key and passphrase. It supports the same keys as
// ParseRawPrivateKeyWithPassphrase.
func ParsePrivateKeyWithPassphrase(pemBytes, passphrase []byte) (Signer, error) {
	key, err := ParseRawPrivateKeyWithPassphrase(pemBytes, passphrase)
	if err != nil {
		return nil, err
	}

	return NewSignerFromKey(key)
}

// encryptedBlock tells whether a private key is
// encrypted by examining its Proc-Type header
// for a mention of ENCRYPTED
// according to RFC 1421 Section 4.6.1.1.
func encryptedBlock(block *pem.Block) bool {
	return strings.Contains(block.Headers["Proc-Type"], "ENCRYPTED")
}

// A PassphraseMissingError indicates that parsing this private key requires a
// passphrase. Use ParsePrivateKeyWithPassphrase.
type PassphraseMissingError struct {
	// PublicKey will be set if the private key format includes an unencrypted
	// public key along with the encrypted private key.
	PublicKey PublicKey
}

func (*PassphraseMissingError) Error() string {
	return "ssh: this private key is passphrase protected"
}

// ParseRawPrivateKey returns a private key from a PEM encoded private key. It
// supports RSA (PKCS#1), PKCS#8, DSA (OpenSSL), and ECDSA private keys. If the
// private key is encrypted, it will return a PassphraseMissingError.
func ParseRawPrivateKey(pemBytes []byte) (interface{}, error) {
	block, _ := pem.Decode(pemBytes)
	if block == nil {
		return nil, errors.New("ssh: no key found")
	}

	if encryptedBlock(block) {
		return nil, &PassphraseMissingError{}
	}

	switch block.Type {
	case "RSA PRIVATE KEY":
		return x509.ParsePKCS1PrivateKey(block.Bytes)
	// RFC5208 - https://tools.ietf.org/html/rfc5208
	case "PRIVATE KEY":
		return x509.ParsePKCS8PrivateKey(block.Bytes)
	case "EC PRIVATE KEY":
		return x509.ParseECPrivateKey(block.Bytes)
	case "DSA PRIVATE KEY":
		return ParseDSAPrivateKey(block.Bytes)
	case "OPENSSH PRIVATE KEY":
		return parseOpenSSHPrivateKey(block.Bytes, unencryptedOpenSSHKey)
	default:
		return nil, fmt.Errorf("ssh: unsupported key type %q", block.Type)
	}
}

// ParseRawPrivateKeyWithPassphrase returns a private key decrypted with
// passphrase from a PEM encoded private key. If the passphrase is wrong, it
// will return x509.IncorrectPasswordError.
func ParseRawPrivateKeyWithPassphrase(pemBytes, passphrase []byte) (interface{}, error) {
	block, _ := pem.Decode(pemBytes)
	if block == nil {
		return nil, errors.New("ssh: no key found")
	}

	if block.Type == "OPENSSH PRIVATE KEY" {
		return parseOpenSSHPrivateKey(block.Bytes, passphraseProtectedOpenSSHKey(passphrase))
	}

	if !encryptedBlock(block) || !x509.IsEncryptedPEMBlock(block) {
		return nil, errors.New("ssh: not an encrypted key")
	}

	buf, err := x509.DecryptPEMBlock(block, passphrase)
	if err != nil {
		if err == x509.IncorrectPasswordError {
			return nil, err
		}
		return nil, fmt.Errorf("ssh: cannot decode encrypted private keys: %v", err)
	}

	switch block.Type {
	case "RSA PRIVATE KEY":
		return x509.ParsePKCS1PrivateKey(buf)
	case "EC PRIVATE KEY":
		return x509.ParseECPrivateKey(buf)
	case "DSA PRIVATE KEY":
		return ParseDSAPrivateKey(buf)
	default:
		return nil, fmt.Errorf("ssh: unsupported key type %q", block.Type)
	}
}

// ParseDSAPrivateKey returns a DSA private key from its ASN.1 DER encoding, as
// specified by the OpenSSL DSA man page.
func ParseDSAPrivateKey(der []byte) (*dsa.PrivateKey, error) {
	var k struct {
		Version int
		P       *big.Int
		Q       *big.Int
		G       *big.Int
		Pub     *big.Int
		Priv    *big.Int
	}
	rest, err := asn1.Unmarshal(der, &k)
	if err != nil {
		return nil, errors.New("ssh: failed to parse DSA key: " + err.Error())
	}
	if len(rest) > 0 {
		return nil, errors.New("ssh: garbage after DSA key")
	}

	return &dsa.PrivateKey{
		PublicKey: dsa.PublicKey{
			Parameters: dsa.Parameters{
				P: k.P,
				Q: k.Q,
				G: k.G,
			},
			Y: k.Pub,
		},
		X: k.Priv,
	}, nil
}

func unencryptedOpenSSHKey(cipherName, kdfName, kdfOpts string, privKeyBlock []byte) ([]byte, error) {
	if kdfName != "none" || cipherName != "none" {
		return nil, &PassphraseMissingError{}
	}
	if kdfOpts != "" {
		return nil, errors.New("ssh: invalid openssh private key")
	}
	return privKeyBlock, nil
}

func passphraseProtectedOpenSSHKey(passphrase []byte) openSSHDecryptFunc {
	return func(cipherName, kdfName, kdfOpts string, privKeyBlock []byte) ([]byte, error) {
		if kdfName == "none" || cipherName == "none" {
			return nil, errors.New("ssh: key is not password protected")
		}
		if kdfName != "bcrypt" {
			return nil, fmt.Errorf("ssh: unknown KDF %q, only supports %q", kdfName, "bcrypt")
		}

		var opts struct {
			Salt   string
			Rounds uint32
		}
		if err := Unmarshal([]byte(kdfOpts), &opts); err != nil {
			return nil, err
		}

		k, err := bcrypt_pbkdf.Key(passphrase, []byte(opts.Salt), int(opts.Rounds), 32+16)
		if err != nil {
			return nil, err
		}
		key, iv := k[:32], k[32:]

		c, err := aes.NewCipher(key)
		if err != nil {
			return nil, err
		}
		switch cipherName {
		case "aes256-ctr":
			ctr := cipher.NewCTR(c, iv)
			ctr.XORKeyStream(privKeyBlock, privKeyBlock)
		case "aes256-cbc":
			if len(privKeyBlock)%c.BlockSize() != 0 {
				return nil, fmt.Errorf("ssh: invalid encrypted private key length, not a multiple of the block size")
			}
			cbc := cipher.NewCBCDecrypter(c, iv)
			cbc.CryptBlocks(privKeyBlock, privKeyBlock)
		default:
			return nil, fmt.Errorf("ssh: unknown cipher %q, only supports %q or %q", cipherName, "aes256-ctr", "aes256-cbc")
		}

		return privKeyBlock, nil
	}
}

type openSSHDecryptFunc func(CipherName, KdfName, KdfOpts string, PrivKeyBlock []byte) ([]byte, error)

// parseOpenSSHPrivateKey parses an OpenSSH private key, using the decrypt
// function to unwrap the encrypted portion. unencryptedOpenSSHKey can be used
// as the decrypt function to parse an unencrypted private key. See
// https://github.com/openssh/openssh-portable/blob/master/PROTOCOL.key.
func parseOpenSSHPrivateKey(key []byte, decrypt openSSHDecryptFunc) (crypto.PrivateKey, error) {
	const magic = "openssh-key-v1\x00"
	if len(key) < len(magic) || string(key[:len(magic)]) != magic {
		return nil, errors.New("ssh: invalid openssh private key format")
	}
	remaining := key[len(magic):]

	var w struct {
		CipherName   string
		KdfName      string
		KdfOpts      string
		NumKeys      uint32
		PubKey       []byte
		PrivKeyBlock []byte
	}

	if err := Unmarshal(remaining, &w); err != nil {
		return nil, err
	}
	if w.NumKeys != 1 {
		// We only support single key files, and so does OpenSSH.
		// https://github.com/openssh/openssh-portable/blob/4103a3ec7/sshkey.c#L4171
		return nil, errors.New("ssh: multi-key files are not supported")
	}

	privKeyBlock, err := decrypt(w.CipherName, w.KdfName, w.KdfOpts, w.PrivKeyBlock)
	if err != nil {
		if err, ok := err.(*PassphraseMissingError); ok {
			pub, errPub := ParsePublicKey(w.PubKey)
			if errPub != nil {
				return nil, fmt.Errorf("ssh: failed to parse embedded public key: %v", errPub)
			}
			err.PublicKey = pub
		}
		return nil, err
	}

	pk1 := struct {
		Check1  uint32
		Check2  uint32
		Keytype string
		Rest    []byte `ssh:"rest"`
	}{}

	if err := Unmarshal(privKeyBlock, &pk1); err != nil || pk1.Check1 != pk1.Check2 {
		if w.CipherName != "none" {
			return nil, x509.IncorrectPasswordError
		}
		return nil, errors.New("ssh: malformed OpenSSH key")
	}

	switch pk1.Keytype {
	case KeyAlgoRSA:
		// https://github.com/openssh/openssh-portable/blob/master/sshkey.c#L2760-L2773
		key := struct {
			N       *big.Int
			E       *big.Int
			D       *big.Int
			Iqmp    *big.Int
			P       *big.Int
			Q       *big.Int
			Comment string
			Pad     []byte `ssh:"rest"`
		}{}

		if err := Unmarshal(pk1.Rest, &key); err != nil {
			return nil, err
		}

		if err := checkOpenSSHKeyPadding(key.Pad); err != nil {
			return nil, err
		}

		pk := &rsa.PrivateKey{
			PublicKey: rsa.PublicKey{
				N: key.N,
				E: int(key.E.Int64()),
			},
			D:      key.D,
			Primes: []*big.Int{key.P, key.Q},
		}

		if err := pk.Validate(); err != nil {
			return nil, err
		}

		pk.Precompute()

		return pk, nil
	case KeyAlgoED25519:
		key := struct {
			Pub     []byte
			Priv    []byte
			Comment string
			Pad     []byte `ssh:"rest"`
		}{}

		if err := Unmarshal(pk1.Rest, &key); err != nil {
			return nil, err
		}

		if len(key.Priv) != ed25519.PrivateKeySize {
			return nil, errors.New("ssh: private key unexpected length")
		}

		if err := checkOpenSSHKeyPadding(key.Pad); err != nil {
			return nil, err
		}

		pk := ed25519.PrivateKey(make([]byte, ed25519.PrivateKeySize))
		copy(pk, key.Priv)
		return &pk, nil
	case KeyAlgoECDSA256, KeyAlgoECDSA384, KeyAlgoECDSA521:
		key := struct {
			Curve   string
			Pub     []byte
			D       *big.Int
			Comment string
			Pad     []byte `ssh:"rest"`
		}{}

		if err := Unmarshal(pk1.Rest, &key); err != nil {
			return nil, err
		}

		if err := checkOpenSSHKeyPadding(key.Pad); err != nil {
			return nil, err
		}

		var curve elliptic.Curve
		switch key.Curve {
		case "nistp256":
			curve = elliptic.P256()
		case "nistp384":
			curve = elliptic.P384()
		case "nistp521":
			curve = elliptic.P521()
		default:
			return nil, errors.New("ssh: unhandled elliptic curve: " + key.Curve)
		}

		X, Y := elliptic.Unmarshal(curve, key.Pub)
		if X == nil || Y == nil {
			return nil, errors.New("ssh: failed to unmarshal public key")
		}

		if key.D.Cmp(curve.Params().N) >= 0 {
			return nil, errors.New("ssh: scalar is out of range")
		}

		x, y := curve.ScalarBaseMult(key.D.Bytes())
		if x.Cmp(X) != 0 || y.Cmp(Y) != 0 {
			return nil, errors.New("ssh: public key does not match private key")
		}

		return &ecdsa.PrivateKey{
			PublicKey: ecdsa.PublicKey{
				Curve: curve,
				X:     X,
				Y:     Y,
			},
			D: key.D,
		}, nil
	default:
		return nil, errors.New("ssh: unhandled key type")
	}
}

func checkOpenSSHKeyPadding(pad []byte) error {
	for i, b := range pad {
		if int(b) != i+1 {
			return errors.New("ssh: padding not as expected")
		}
	}
	return nil
}

// FingerprintLegacyMD5 returns the user presentation of the key's
// fingerprint as described by RFC 4716 section 4.
func FingerprintLegacyMD5(pubKey PublicKey) string {
	md5sum := md5.Sum(pubKey.Marshal())
	hexarray := make([]string, len(md5sum))
	for i, c := range md5sum {
		hexarray[i] = hex.EncodeToString([]byte{c})
	}
	return strings.Join(hexarray, ":")
}

// FingerprintSHA256 returns the user presentation of the key's
// fingerprint as unpadded base64 encoded sha256 hash.
// This format was introduced from OpenSSH 6.8.
// https://www.openssh.com/txt/release-6.8
// https://tools.ietf.org/html/rfc4648#section-3.2 (unpadded base64 encoding)
func FingerprintSHA256(pubKey PublicKey) string {
	sha256sum := sha256.Sum256(pubKey.Marshal())
	hash := base64.RawStdEncoding.EncodeToString(sha256sum[:])
	return "SHA256:" + hash
}<|MERGE_RESOLUTION|>--- conflicted
+++ resolved
@@ -27,11 +27,7 @@
 	"strings"
 
 	"golang.org/x/crypto/ed25519"
-<<<<<<< HEAD
 	"golang.org/x/crypto/ssh/internal/bcrypt_pbkdf"
-=======
-	"golang.org/x/crypto/bitcurves"
->>>>>>> 6f532479
 )
 
 // These constants represent the algorithm names for key types supported by this
